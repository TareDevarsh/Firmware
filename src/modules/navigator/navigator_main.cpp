/****************************************************************************
 *
 *   Copyright (c) 2013, 2014 PX4 Development Team. All rights reserved.
<<<<<<< HEAD
=======
 *   Author: @author Lorenz Meier <lm@inf.ethz.ch>
 *           @author Jean Cyr <jean.m.cyr@gmail.com>
 *           @author Julian Oes <joes@student.ethz.ch>
 *           @author Anton Babushkin <anton.babushkin@me.com>
>>>>>>> e6f5bc64
 *
 * Redistribution and use in source and binary forms, with or without
 * modification, are permitted provided that the following conditions
 * are met:
 *
 * 1. Redistributions of source code must retain the above copyright
 *    notice, this list of conditions and the following disclaimer.
 * 2. Redistributions in binary form must reproduce the above copyright
 *    notice, this list of conditions and the following disclaimer in
 *    the documentation and/or other materials provided with the
 *    distribution.
 * 3. Neither the name PX4 nor the names of its contributors may be
 *    used to endorse or promote products derived from this software
 *    without specific prior written permission.
 *
 * THIS SOFTWARE IS PROVIDED BY THE COPYRIGHT HOLDERS AND CONTRIBUTORS
 * "AS IS" AND ANY EXPRESS OR IMPLIED WARRANTIES, INCLUDING, BUT NOT
 * LIMITED TO, THE IMPLIED WARRANTIES OF MERCHANTABILITY AND FITNESS
 * FOR A PARTICULAR PURPOSE ARE DISCLAIMED. IN NO EVENT SHALL THE
 * COPYRIGHT OWNER OR CONTRIBUTORS BE LIABLE FOR ANY DIRECT, INDIRECT,
 * INCIDENTAL, SPECIAL, EXEMPLARY, OR CONSEQUENTIAL DAMAGES (INCLUDING,
 * BUT NOT LIMITED TO, PROCUREMENT OF SUBSTITUTE GOODS OR SERVICES; LOSS
 * OF USE, DATA, OR PROFITS; OR BUSINESS INTERRUPTION) HOWEVER CAUSED
 * AND ON ANY THEORY OF LIABILITY, WHETHER IN CONTRACT, STRICT
 * LIABILITY, OR TORT (INCLUDING NEGLIGENCE OR OTHERWISE) ARISING IN
 * ANY WAY OUT OF THE USE OF THIS SOFTWARE, EVEN IF ADVISED OF THE
 * POSSIBILITY OF SUCH DAMAGE.
 *
 ****************************************************************************/
/**
 * @file navigator_main.cpp
 * Implementation of the main navigation state machine.
 *
 * Handles missions, geo fencing and failsafe navigation behavior.
 * Published the mission item triplet for the position controller.
 *
<<<<<<< HEAD
 * @author Julian Oes <joes@student.ethz.ch>
 * @author Jean Cyr <jean.m.cyr@gmail.com>
 * @author Anton Babushkin <anton.babushkin@me.com>
 * @author Thomas Gubler <thomasgubler@gmail.com>
 * @author Lorenz Meier <lm@inf.ethz.ch>
 * 
=======
 * @author Lorenz Meier <lm@inf.ethz.ch>
 * @author Jean Cyr <jean.m.cyr@gmail.com>
 * @author Julian Oes <joes@student.ethz.ch>
 * @author Anton Babushkin <anton.babushkin@me.com>
>>>>>>> e6f5bc64
 */

#include <nuttx/config.h>
#include <stdio.h>
#include <stdlib.h>
#include <string.h>
#include <unistd.h>
#include <fcntl.h>
#include <errno.h>
#include <math.h>
#include <poll.h>
#include <time.h>
#include <sys/ioctl.h>
#include <drivers/device/device.h>
#include <drivers/drv_hrt.h>
#include <arch/board/board.h>
#include <uORB/uORB.h>
#include <uORB/topics/vehicle_global_position.h>
#include <uORB/topics/home_position.h>
#include <uORB/topics/position_setpoint_triplet.h>
#include <uORB/topics/mission_result.h>
#include <uORB/topics/vehicle_status.h>
#include <uORB/topics/vehicle_control_mode.h>
#include <uORB/topics/parameter_update.h>
#include <uORB/topics/mission.h>
#include <uORB/topics/fence.h>
#include <uORB/topics/navigation_capabilities.h>
#include <systemlib/param/param.h>
#include <systemlib/err.h>
#include <systemlib/state_table.h>
#include <systemlib/perf_counter.h>
#include <systemlib/systemlib.h>
#include <geo/geo.h>
#include <mathlib/mathlib.h>
#include <dataman/dataman.h>
#include <mavlink/mavlink_log.h>
#include <sys/types.h>
#include <sys/stat.h>

#include "navigator_mission.h"
#include "mission_feasibility_checker.h"
#include "geofence.h"


/* oddly, ERROR is not defined for c++ */
#ifdef ERROR
# undef ERROR
#endif
static const int ERROR = -1;

/**
 * navigator app start / stop handling function
 *
 * @ingroup apps
 */
extern "C" __EXPORT int navigator_main(int argc, char *argv[]);

class Navigator : public StateTable
{
public:
	/**
	 * Constructor
	 */
	Navigator();

	/**
	 * Destructor, also kills the navigators task.
	 */
	~Navigator();

	/**
	* Start the navigator task.
	 *
	 * @return		OK on success.
	 */
	int		start();

	/**
	 * Display the navigator status.
	 */
	void		status();

	/**
	 * Add point to geofence
	 */
	void add_fence_point(int argc, char *argv[]);

	/**
	 * Load fence from file
	 */
	void load_fence_from_file(const char *filename);

private:

	bool		_task_should_exit;		/**< if true, sensor task should exit */
	int		_navigator_task;		/**< task handle for sensor task */

	int		_mavlink_fd;

	int		_global_pos_sub;		/**< global position subscription */
	int		_home_pos_sub;			/**< home position subscription */
	int		_vstatus_sub;			/**< vehicle status subscription */
	int		_params_sub;			/**< notification of parameter updates */
	int		_offboard_mission_sub;		/**< notification of offboard mission updates */
	int 		_onboard_mission_sub;		/**< notification of onboard mission updates */
	int		_capabilities_sub;		/**< notification of vehicle capabilities updates */

	orb_advert_t	_pos_sp_triplet_pub;			/**< publish position setpoint triplet */
	orb_advert_t	_mission_result_pub;		/**< publish mission result topic */
	orb_advert_t	_control_mode_pub;			/**< publish vehicle control mode topic */

	struct vehicle_status_s				_vstatus;		/**< vehicle status */
	struct vehicle_control_mode_s		_control_mode;		/**< vehicle control mode */
	struct vehicle_global_position_s		_global_pos;		/**< global vehicle position */
	struct home_position_s				_home_pos;		/**< home position for RTL */
	struct position_setpoint_triplet_s			_pos_sp_triplet;	/**< triplet of position setpoints */
	struct mission_result_s				_mission_result;	/**< mission result for commander/mavlink */
	struct mission_item_s				_mission_item;	/**< current mission item */
	bool		_mission_item_valid;	/**< current mission item valid */

	perf_counter_t	_loop_perf;			/**< loop performance counter */

	Geofence					_geofence;
	bool						_geofence_violation_warning_sent;

	bool						_fence_valid;		/**< flag if fence is valid */
	bool						_inside_fence;		/**< vehicle is inside fence */

	struct navigation_capabilities_s		_nav_caps;

	class 		Mission				_mission;

	bool		_reset_loiter_pos;				/**< if true then loiter position should be set to current position */
	bool		_waypoint_position_reached;
	bool		_waypoint_yaw_reached;
	uint64_t	_time_first_inside_orbit;
	bool		_need_takeoff;		/**< if need to perform vertical takeoff before going to waypoint (only for MISSION mode and VTOL vehicles) */
	bool		_do_takeoff;		/**< vertical takeoff state, current mission item is generated by navigator (only for MISSION mode and VTOL vehicles) */

	MissionFeasibilityChecker missionFeasiblityChecker;

	uint64_t	_set_nav_state_timestamp;		/**< timestamp of last handled navigation state request */

	char *nav_states_str[NAV_STATE_MAX];

	struct {
		float min_altitude;
		float acceptance_radius;
		float loiter_radius;
		int onboard_mission_enabled;
		float takeoff_alt;
		float land_alt;
		float rtl_alt;
		float rtl_land_delay;
	}		_parameters;			/**< local copies of parameters */

	struct {
		param_t min_altitude;
		param_t acceptance_radius;
		param_t loiter_radius;
		param_t onboard_mission_enabled;
		param_t takeoff_alt;
		param_t land_alt;
		param_t rtl_alt;
		param_t rtl_land_delay;
	}		_parameter_handles;		/**< handles for parameters */

	enum Event {
		EVENT_NONE_REQUESTED,
		EVENT_READY_REQUESTED,
		EVENT_LOITER_REQUESTED,
		EVENT_MISSION_REQUESTED,
		EVENT_RTL_REQUESTED,
		EVENT_LAND_REQUESTED,
		EVENT_MISSION_CHANGED,
		EVENT_HOME_POSITION_CHANGED,
		MAX_EVENT
	};

	/**
	 * State machine transition table
	 */
	static StateTable::Tran const myTable[NAV_STATE_MAX][MAX_EVENT];

	enum RTLState {
		RTL_STATE_NONE = 0,
		RTL_STATE_CLIMB,
		RTL_STATE_RETURN,
		RTL_STATE_DESCEND,
		RTL_STATE_LAND
	};

	enum RTLState _rtl_state;

	/**
	 * Update our local parameter cache.
	 */
	void		parameters_update();

	/**
	 * Retrieve global position
	 */
	void		global_position_update();

	/**
	 * Retrieve home position
	 */
	void		home_position_update();

	/**
	 * Retreive navigation capabilities
	 */
	void		navigation_capabilities_update();

	/**
	 * Retrieve offboard mission.
	 */
	void		offboard_mission_update(bool isrotaryWing);

	/**
	 * Retrieve onboard mission.
	 */
	void		onboard_mission_update();

	/**
	 * Retrieve vehicle status
	 */
	void		vehicle_status_update();


	/**
	 * Shim for calling task_main from task_create.
	 */
	static void	task_main_trampoline(int argc, char *argv[]);

	/**
	 * Main sensor collection task.
	 */
	void		task_main() __attribute__((noreturn));

	void		publish_safepoints(unsigned points);

	/**
	 * Functions that are triggered when a new state is entered.
	 */
	void		start_none();
	void		start_ready();
	void		start_loiter();
	void		start_mission();
	void		start_rtl();
	void		start_land();

	/**
	 * Guards offboard mission
	 */
	bool		offboard_mission_available(unsigned relative_index);

	/**
	 * Guards onboard mission
	 */
	bool		onboard_mission_available(unsigned relative_index);

	/**
	 * Check if current mission item has been reached.
	 */
	bool		check_mission_item_reached();

	/**
	 * Perform actions when current mission item reached.
	 */
	void		on_mission_item_reached();

	/**
	 * Move to next waypoint
	 */
	void		set_mission_item();

	/**
	 * Switch to next RTL state
	 */
	void		set_rtl_item();

	/**
	 * Set position setpoint for mission item
	 */
	void		position_setpoint_from_mission_item(position_setpoint_s *sp, mission_item_s *item);

	/**
	 * Helper function to get a takeoff item
	 */
	void		get_takeoff_setpoint(position_setpoint_s *pos_sp);

	/**
	 * Publish a new mission item triplet for position controller
	 */
	void		publish_position_setpoint_triplet();

	/**
	 * Publish vehicle_control_mode topic for controllers
	 */
	void		publish_control_mode();
};

namespace navigator
{

// /* oddly, ERROR is not defined for c++ */
// #ifdef ERROR
// # undef ERROR
// #endif
// static const int ERROR = -1;

Navigator	*g_navigator;
}

Navigator::Navigator() :

/* state machine transition table */
	StateTable(&myTable[0][0], NAV_STATE_MAX, MAX_EVENT),

	_task_should_exit(false),
	_navigator_task(-1),
	_mavlink_fd(-1),

/* subscriptions */
	_global_pos_sub(-1),
	_home_pos_sub(-1),
	_vstatus_sub(-1),
	_params_sub(-1),
	_offboard_mission_sub(-1),
	_onboard_mission_sub(-1),
	_capabilities_sub(-1),

/* publications */
	_pos_sp_triplet_pub(-1),
	_mission_result_pub(-1),
	_control_mode_pub(-1),

/* performance counters */
	_loop_perf(perf_alloc(PC_ELAPSED, "navigator")),

/* states */
	_rtl_state(RTL_STATE_NONE),
	_fence_valid(false),
	_inside_fence(true),
	_mission(),
	_reset_loiter_pos(true),
	_waypoint_position_reached(false),
	_waypoint_yaw_reached(false),
	_time_first_inside_orbit(0),
	_set_nav_state_timestamp(0),
	_mission_item_valid(false),
	_need_takeoff(true),
	_do_takeoff(false),
	_geofence_violation_warning_sent(false)
{
	_parameter_handles.min_altitude = param_find("NAV_MIN_ALT");
	_parameter_handles.acceptance_radius = param_find("NAV_ACCEPT_RAD");
	_parameter_handles.loiter_radius = param_find("NAV_LOITER_RAD");
	_parameter_handles.onboard_mission_enabled = param_find("NAV_ONB_MIS_EN");
	_parameter_handles.takeoff_alt = param_find("NAV_TAKEOFF_ALT");
	_parameter_handles.land_alt = param_find("NAV_LAND_ALT");
	_parameter_handles.rtl_alt = param_find("NAV_RTL_ALT");
	_parameter_handles.rtl_land_delay = param_find("NAV_RTL_LAND_T");

	memset(&_pos_sp_triplet, 0, sizeof(struct position_setpoint_triplet_s));
	memset(&_mission_result, 0, sizeof(struct mission_result_s));
	memset(&_mission_item, 0, sizeof(struct mission_item_s));

	memset(&nav_states_str, 0, sizeof(nav_states_str));
	nav_states_str[0] = "NONE";
	nav_states_str[1] = "READY";
	nav_states_str[2] = "LOITER";
	nav_states_str[3] = "MISSION";
	nav_states_str[4] = "RTL";
	nav_states_str[5] = "LAND";

	/* Initialize state machine */
	myState = NAV_STATE_NONE;
	start_none();
}

Navigator::~Navigator()
{
	if (_navigator_task != -1) {

		/* task wakes up every 100ms or so at the longest */
		_task_should_exit = true;

		/* wait for a second for the task to quit at our request */
		unsigned i = 0;

		do {
			/* wait 20ms */
			usleep(20000);

			/* if we have given up, kill it */
			if (++i > 50) {
				task_delete(_navigator_task);
				break;
			}
		} while (_navigator_task != -1);
	}

	navigator::g_navigator = nullptr;
}

void
Navigator::parameters_update()
{
	/* read from param to clear updated flag */
	struct parameter_update_s update;
	orb_copy(ORB_ID(parameter_update), _params_sub, &update);

	param_get(_parameter_handles.min_altitude, &(_parameters.min_altitude));
	param_get(_parameter_handles.acceptance_radius, &(_parameters.acceptance_radius));
	param_get(_parameter_handles.loiter_radius, &(_parameters.loiter_radius));
	param_get(_parameter_handles.onboard_mission_enabled, &(_parameters.onboard_mission_enabled));
	param_get(_parameter_handles.takeoff_alt, &(_parameters.takeoff_alt));
	param_get(_parameter_handles.land_alt, &(_parameters.land_alt));
	param_get(_parameter_handles.rtl_alt, &(_parameters.rtl_alt));
	param_get(_parameter_handles.rtl_land_delay, &(_parameters.rtl_land_delay));

	_mission.set_onboard_mission_allowed((bool)_parameter_handles.onboard_mission_enabled);

	_geofence.updateParams();
}

void
Navigator::global_position_update()
{
	orb_copy(ORB_ID(vehicle_global_position), _global_pos_sub, &_global_pos);
}

void
Navigator::home_position_update()
{
	orb_copy(ORB_ID(home_position), _home_pos_sub, &_home_pos);
}

void
Navigator::navigation_capabilities_update()
{
	orb_copy(ORB_ID(navigation_capabilities), _capabilities_sub, &_nav_caps);
}


void
Navigator::offboard_mission_update(bool isrotaryWing)
{
	struct mission_s offboard_mission;

	if (orb_copy(ORB_ID(mission), _offboard_mission_sub, &offboard_mission) == OK) {

		/* Check mission feasibility, for now do not handle the return value,
		 * however warnings are issued to the gcs via mavlink from inside the MissionFeasiblityChecker */
		dm_item_t dm_current;

		if (offboard_mission.dataman_id == 0) {
			dm_current = DM_KEY_WAYPOINTS_OFFBOARD_0;

		} else {
			dm_current = DM_KEY_WAYPOINTS_OFFBOARD_1;
		}

		missionFeasiblityChecker.checkMissionFeasible(isrotaryWing, dm_current, (size_t)offboard_mission.count, _geofence);

		_mission.set_offboard_dataman_id(offboard_mission.dataman_id);
		_mission.set_current_offboard_mission_index(offboard_mission.current_index);
		_mission.set_offboard_mission_count(offboard_mission.count);

	} else {
		_mission.set_current_offboard_mission_index(0);
		_mission.set_offboard_mission_count(0);
	}
}

void
Navigator::onboard_mission_update()
{
	struct mission_s onboard_mission;

	if (orb_copy(ORB_ID(mission), _onboard_mission_sub, &onboard_mission) == OK) {

		_mission.set_current_onboard_mission_index(onboard_mission.current_index);
		_mission.set_onboard_mission_count(onboard_mission.count);

	} else {
		_mission.set_current_onboard_mission_index(0);
		_mission.set_onboard_mission_count(0);
	}
}

void
Navigator::vehicle_status_update()
{
	/* try to load initial states */
	if (orb_copy(ORB_ID(vehicle_status), _vstatus_sub, &_vstatus) != OK) {
		_vstatus.arming_state = ARMING_STATE_STANDBY; /* in case the commander is not be running */
	}
}

void
Navigator::task_main_trampoline(int argc, char *argv[])
{
	navigator::g_navigator->task_main();
}

void
Navigator::task_main()
{
	/* inform about start */
	warnx("Initializing..");
	fflush(stdout);

	_mavlink_fd = open(MAVLINK_LOG_DEVICE, 0);

	mavlink_log_info(_mavlink_fd, "[navigator] started");

	/* Try to load the geofence:
	 * if /fs/microsd/etc/geofence.txt load from this file
	 * else clear geofence data in datamanager
	 */
	struct stat buffer;

	if (stat(GEOFENCE_FILENAME, &buffer) == 0) {
		warnx("Try to load geofence.txt");
		_geofence.loadFromFile(GEOFENCE_FILENAME);

	} else {
		if (_geofence.clearDm() > 0)
			warnx("Geofence cleared");
		else
			warnx("Could not clear geofence");
	}

	/*
	 * do subscriptions
	 */
	_global_pos_sub = orb_subscribe(ORB_ID(vehicle_global_position));
	_offboard_mission_sub = orb_subscribe(ORB_ID(mission));
	_onboard_mission_sub = orb_subscribe(ORB_ID(onboard_mission));
	_capabilities_sub = orb_subscribe(ORB_ID(navigation_capabilities));
	_vstatus_sub = orb_subscribe(ORB_ID(vehicle_status));
	_params_sub = orb_subscribe(ORB_ID(parameter_update));
	_home_pos_sub = orb_subscribe(ORB_ID(home_position));

	/* copy all topics first time */
	vehicle_status_update();
	parameters_update();
	global_position_update();
	home_position_update();
	navigation_capabilities_update();
	offboard_mission_update(_vstatus.is_rotary_wing);
	onboard_mission_update();

	/* rate limit position updates to 50 Hz */
	orb_set_interval(_global_pos_sub, 20);

	unsigned prevState = NAV_STATE_NONE;
	bool pub_control_mode = true;
	hrt_abstime mavlink_open_time = 0;
	const hrt_abstime mavlink_open_interval = 500000;

	/* wakeup source(s) */
	struct pollfd fds[7];

	/* Setup of loop */
	fds[0].fd = _params_sub;
	fds[0].events = POLLIN;
	fds[1].fd = _global_pos_sub;
	fds[1].events = POLLIN;
	fds[2].fd = _home_pos_sub;
	fds[2].events = POLLIN;
	fds[3].fd = _capabilities_sub;
	fds[3].events = POLLIN;
	fds[4].fd = _offboard_mission_sub;
	fds[4].events = POLLIN;
	fds[5].fd = _onboard_mission_sub;
	fds[5].events = POLLIN;
	fds[6].fd = _vstatus_sub;
	fds[6].events = POLLIN;

	while (!_task_should_exit) {

		/* wait for up to 100ms for data */
		int pret = poll(&fds[0], (sizeof(fds) / sizeof(fds[0])), 100);

		/* timed out - periodic check for _task_should_exit, etc. */
		if (pret == 0) {
			continue;
		}

		/* this is undesirable but not much we can do - might want to flag unhappy status */
		if (pret < 0) {
			warn("poll error %d, %d", pret, errno);
			continue;
		}

		perf_begin(_loop_perf);

		if (_mavlink_fd < 0 && hrt_absolute_time() > mavlink_open_time) {
			/* try to reopen the mavlink log device with specified interval */
			mavlink_open_time = hrt_abstime() + mavlink_open_interval;
			_mavlink_fd = open(MAVLINK_LOG_DEVICE, 0);
		}

		/* vehicle status updated */
		if (fds[6].revents & POLLIN) {
			vehicle_status_update();
			pub_control_mode = true;

			/* evaluate state machine from commander and set the navigator mode accordingly */
			if (_vstatus.arming_state == ARMING_STATE_ARMED || _vstatus.arming_state == ARMING_STATE_ARMED_ERROR) {
				if (_vstatus.failsafe_state == FAILSAFE_STATE_NORMAL) {
					if (_vstatus.main_state == MAIN_STATE_AUTO) {
						bool stick_mode = false;

						if (!_vstatus.rc_signal_lost) {
							/* RC signal available, use control switches to set mode */
							/* RETURN switch, overrides MISSION switch */
							if (_vstatus.return_switch == RETURN_SWITCH_RETURN) {
								if (myState != NAV_STATE_READY || _rtl_state != RTL_STATE_LAND) {
									dispatch(EVENT_RTL_REQUESTED);
								}

								stick_mode = true;

							} else {
								/* MISSION switch */
								if (_vstatus.mission_switch == MISSION_SWITCH_LOITER) {
									dispatch(EVENT_LOITER_REQUESTED);
									stick_mode = true;

								} else if (_vstatus.mission_switch == MISSION_SWITCH_MISSION) {
									/* switch to mission only if available */
									if (_mission.current_mission_available()) {
										dispatch(EVENT_MISSION_REQUESTED);

									} else {
										dispatch(EVENT_LOITER_REQUESTED);
									}

									stick_mode = true;
								}

								if (!stick_mode && _vstatus.return_switch == RETURN_SWITCH_NORMAL && myState == NAV_STATE_RTL) {
									/* RETURN switch is in normal mode, no MISSION switch mapped, interrupt if in RTL state */
									dispatch(EVENT_LOITER_REQUESTED);
									stick_mode = true;
								}
							}
						}

						if (!stick_mode) {
							if (_vstatus.set_nav_state_timestamp != _set_nav_state_timestamp) {
								/* commander requested new navigation mode, try to set it */
								_set_nav_state_timestamp = _vstatus.set_nav_state_timestamp;

								switch (_vstatus.set_nav_state) {
								case NAV_STATE_NONE:
									/* nothing to do */
									break;

								case NAV_STATE_LOITER:
									dispatch(EVENT_LOITER_REQUESTED);
									break;

								case NAV_STATE_MISSION:
									if (_mission.current_mission_available()) {
										dispatch(EVENT_MISSION_REQUESTED);

									} else {
										dispatch(EVENT_LOITER_REQUESTED);
									}

									break;

								case NAV_STATE_RTL:
									if (myState != NAV_STATE_READY || _rtl_state != RTL_STATE_LAND) {
										dispatch(EVENT_RTL_REQUESTED);
									}

									break;

								default:
									warnx("ERROR: Requested navigation state not supported");
									break;
								}

							} else {
								/* on first switch to AUTO try mission by default, if none is available fallback to loiter */
								if (myState == NAV_STATE_NONE) {
									if (_mission.current_mission_available()) {
										dispatch(EVENT_MISSION_REQUESTED);

									} else {
										dispatch(EVENT_LOITER_REQUESTED);
									}
								}
							}
						}

					} else {
						/* not in AUTO mode */
						dispatch(EVENT_NONE_REQUESTED);
<<<<<<< HEAD
					}

				} else if (_vstatus.failsafe_state == FAILSAFE_STATE_RTL) {
					/* RTL on failsafe */
					if (myState != NAV_STATE_READY || _rtl_state != RTL_STATE_LAND) {

						dispatch(EVENT_RTL_REQUESTED);
					}

				} else if (_vstatus.failsafe_state == FAILSAFE_STATE_LAND) {
					/* LAND on failsafe */
					if (myState != NAV_STATE_READY) {
						dispatch(EVENT_LAND_REQUESTED);
					}

=======
					}

				} else if (_vstatus.failsafe_state == FAILSAFE_STATE_RTL) {
					/* RTL on failsafe */
					if (myState != NAV_STATE_READY || _rtl_state != RTL_STATE_LAND) {

						dispatch(EVENT_RTL_REQUESTED);
					}

				} else if (_vstatus.failsafe_state == FAILSAFE_STATE_LAND) {
					/* LAND on failsafe */
					if (myState != NAV_STATE_READY) {
						dispatch(EVENT_LAND_REQUESTED);
					}

>>>>>>> e6f5bc64
				} else {
					/* shouldn't act */
					dispatch(EVENT_NONE_REQUESTED);
				}

			} else {
				/* not armed */
				dispatch(EVENT_NONE_REQUESTED);
			}
		}

		/* parameters updated */
		if (fds[0].revents & POLLIN) {
			parameters_update();
			/* note that these new parameters won't be in effect until a mission triplet is published again */
		}

		/* navigation capabilities updated */
		if (fds[3].revents & POLLIN) {
			navigation_capabilities_update();
		}

		/* offboard mission updated */
		if (fds[4].revents & POLLIN) {
			offboard_mission_update(_vstatus.is_rotary_wing);
			// XXX check if mission really changed
			dispatch(EVENT_MISSION_CHANGED);
		}

		/* onboard mission updated */
		if (fds[5].revents & POLLIN) {
			onboard_mission_update();
			// XXX check if mission really changed
			dispatch(EVENT_MISSION_CHANGED);
		}

		/* home position updated */
		if (fds[2].revents & POLLIN) {
			home_position_update();
			// XXX check if home position really changed
			dispatch(EVENT_HOME_POSITION_CHANGED);
		}

		/* global position updated */
		if (fds[1].revents & POLLIN) {
			global_position_update();

			/* only check if waypoint has been reached in MISSION and RTL modes */
			if (myState == NAV_STATE_MISSION || myState == NAV_STATE_RTL) {
				if (check_mission_item_reached()) {
					on_mission_item_reached();
				}
			}

			/* Check geofence violation */
			if (!_geofence.inside(&_global_pos)) {
				//xxx: publish geofence violation here (or change local flag depending on which app handles the flight termination)

				/* Issue a warning about the geofence violation once */
				if (!_geofence_violation_warning_sent) {
					mavlink_log_critical(_mavlink_fd, "#audio: Geofence violation");
					_geofence_violation_warning_sent = true;
				}

			} else {
				/* Reset the _geofence_violation_warning_sent field */
				_geofence_violation_warning_sent = false;
			}
		}

		/* notify user about state changes */
		if (myState != prevState) {
			mavlink_log_info(_mavlink_fd, "[navigator] nav state: %s", nav_states_str[myState]);
			prevState = myState;
			pub_control_mode = true;
		}

		/* publish control mode if updated */
		if (pub_control_mode) {
			publish_control_mode();
		}

		perf_end(_loop_perf);
	}

	warnx("exiting.");

	_navigator_task = -1;
	_exit(0);
}

int
Navigator::start()
{
	ASSERT(_navigator_task == -1);

	/* start the task */
	_navigator_task = task_spawn_cmd("navigator",
					 SCHED_DEFAULT,
					 SCHED_PRIORITY_MAX - 5,
					 2048,
					 (main_t)&Navigator::task_main_trampoline,
					 nullptr);

	if (_navigator_task < 0) {
		warn("task start failed");
		return -errno;
	}

	return OK;
}

void
Navigator::status()
{
	warnx("Global position is %svalid", _global_pos.valid ? "" : "in");

	if (_global_pos.valid) {
		warnx("Longitude %5.5f degrees, latitude %5.5f degrees", _global_pos.lon, _global_pos.lat);
		warnx("Altitude %5.5f meters, altitude above home %5.5f meters",
		      (double)_global_pos.alt, (double)(_global_pos.alt - _home_pos.alt));
		warnx("Ground velocity in m/s, N %5.5f, E %5.5f, D %5.5f",
		      (double)_global_pos.vel_n, (double)_global_pos.vel_e, (double)_global_pos.vel_d);
		warnx("Compass heading in degrees %5.5f", (double)(_global_pos.yaw * M_RAD_TO_DEG_F));
	}

	if (_fence_valid) {
		warnx("Geofence is valid");
//		warnx("Vertex longitude latitude");
//		for (unsigned i = 0; i < _fence.count; i++)
//		warnx("%6u %9.5f %8.5f", i, (double)_fence.vertices[i].lon, (double)_fence.vertices[i].lat);

	} else {
		warnx("Geofence not set");
	}

	switch (myState) {
	case NAV_STATE_NONE:
		warnx("State: None");
		break;

	case NAV_STATE_LOITER:
		warnx("State: Loiter");
		break;

	case NAV_STATE_MISSION:
		warnx("State: Mission");
		break;

	case NAV_STATE_RTL:
		warnx("State: RTL");
		break;

	default:
		warnx("State: Unknown");
		break;
	}
}

StateTable::Tran const Navigator::myTable[NAV_STATE_MAX][MAX_EVENT] = {
	{
		/* NAV_STATE_NONE */
		/* EVENT_NONE_REQUESTED */		{NO_ACTION, NAV_STATE_NONE},
		/* EVENT_READY_REQUESTED */		{ACTION(&Navigator::start_ready), NAV_STATE_READY},
		/* EVENT_LOITER_REQUESTED */		{ACTION(&Navigator::start_loiter), NAV_STATE_LOITER},
		/* EVENT_MISSION_REQUESTED */		{ACTION(&Navigator::start_mission), NAV_STATE_MISSION},
		/* EVENT_RTL_REQUESTED */		{ACTION(&Navigator::start_rtl), NAV_STATE_RTL},
		/* EVENT_LAND_REQUESTED */		{ACTION(&Navigator::start_land), NAV_STATE_LAND},
		/* EVENT_MISSION_CHANGED */		{NO_ACTION, NAV_STATE_NONE},
		/* EVENT_HOME_POSITION_CHANGED */	{NO_ACTION, NAV_STATE_NONE},
	},
	{
		/* NAV_STATE_READY */
		/* EVENT_NONE_REQUESTED */		{ACTION(&Navigator::start_none), NAV_STATE_NONE},
		/* EVENT_READY_REQUESTED */		{NO_ACTION, NAV_STATE_READY},
		/* EVENT_LOITER_REQUESTED */		{NO_ACTION, NAV_STATE_READY},
		/* EVENT_MISSION_REQUESTED */		{ACTION(&Navigator::start_mission), NAV_STATE_MISSION},
		/* EVENT_RTL_REQUESTED */		{ACTION(&Navigator::start_rtl), NAV_STATE_RTL},
		/* EVENT_LAND_REQUESTED */		{NO_ACTION, NAV_STATE_READY},
		/* EVENT_MISSION_CHANGED */		{NO_ACTION, NAV_STATE_READY},
		/* EVENT_HOME_POSITION_CHANGED */	{NO_ACTION, NAV_STATE_READY},
	},
	{
		/* NAV_STATE_LOITER */
		/* EVENT_NONE_REQUESTED */		{ACTION(&Navigator::start_none), NAV_STATE_NONE},
		/* EVENT_READY_REQUESTED */		{NO_ACTION, NAV_STATE_LOITER},
		/* EVENT_LOITER_REQUESTED */		{NO_ACTION, NAV_STATE_LOITER},
		/* EVENT_MISSION_REQUESTED */		{ACTION(&Navigator::start_mission), NAV_STATE_MISSION},
		/* EVENT_RTL_REQUESTED */		{ACTION(&Navigator::start_rtl), NAV_STATE_RTL},
		/* EVENT_LAND_REQUESTED */		{ACTION(&Navigator::start_land), NAV_STATE_LAND},
		/* EVENT_MISSION_CHANGED */		{NO_ACTION, NAV_STATE_LOITER},
		/* EVENT_HOME_POSITION_CHANGED */	{NO_ACTION, NAV_STATE_LOITER},
	},
	{
		/* NAV_STATE_MISSION */
		/* EVENT_NONE_REQUESTED */		{ACTION(&Navigator::start_none), NAV_STATE_NONE},
		/* EVENT_READY_REQUESTED */		{ACTION(&Navigator::start_ready), NAV_STATE_READY},
		/* EVENT_LOITER_REQUESTED */		{ACTION(&Navigator::start_loiter), NAV_STATE_LOITER},
		/* EVENT_MISSION_REQUESTED */		{NO_ACTION, NAV_STATE_MISSION},
		/* EVENT_RTL_REQUESTED */		{ACTION(&Navigator::start_rtl), NAV_STATE_RTL},
		/* EVENT_LAND_REQUESTED */		{ACTION(&Navigator::start_land), NAV_STATE_LAND},
		/* EVENT_MISSION_CHANGED */		{ACTION(&Navigator::start_mission), NAV_STATE_MISSION},
		/* EVENT_HOME_POSITION_CHANGED */	{NO_ACTION, NAV_STATE_MISSION},
	},
	{
		/* NAV_STATE_RTL */
		/* EVENT_NONE_REQUESTED */		{ACTION(&Navigator::start_none), NAV_STATE_NONE},
		/* EVENT_READY_REQUESTED */		{ACTION(&Navigator::start_ready), NAV_STATE_READY},
		/* EVENT_LOITER_REQUESTED */		{ACTION(&Navigator::start_loiter), NAV_STATE_LOITER},
		/* EVENT_MISSION_REQUESTED */		{ACTION(&Navigator::start_mission), NAV_STATE_MISSION},
		/* EVENT_RTL_REQUESTED */		{NO_ACTION, NAV_STATE_RTL},
		/* EVENT_LAND_REQUESTED */		{ACTION(&Navigator::start_land), NAV_STATE_LAND},
		/* EVENT_MISSION_CHANGED */		{NO_ACTION, NAV_STATE_RTL},
		/* EVENT_HOME_POSITION_CHANGED */	{ACTION(&Navigator::start_rtl), NAV_STATE_RTL},	// TODO need to reset rtl_state
	},
	{
		/* NAV_STATE_LAND */
		/* EVENT_NONE_REQUESTED */		{ACTION(&Navigator::start_none), NAV_STATE_NONE},
		/* EVENT_READY_REQUESTED */		{ACTION(&Navigator::start_ready), NAV_STATE_READY},
		/* EVENT_LOITER_REQUESTED */		{ACTION(&Navigator::start_loiter), NAV_STATE_LOITER},
		/* EVENT_MISSION_REQUESTED */		{ACTION(&Navigator::start_mission), NAV_STATE_MISSION},
		/* EVENT_RTL_REQUESTED */		{ACTION(&Navigator::start_rtl), NAV_STATE_RTL},
		/* EVENT_LAND_REQUESTED */		{NO_ACTION, NAV_STATE_LAND},
		/* EVENT_MISSION_CHANGED */		{NO_ACTION, NAV_STATE_LAND},
		/* EVENT_HOME_POSITION_CHANGED */	{NO_ACTION, NAV_STATE_LAND},
	},
};

void
Navigator::start_none()
{
	_pos_sp_triplet.previous.valid = false;
	_pos_sp_triplet.current.valid = false;
	_pos_sp_triplet.next.valid = false;
	_mission_item_valid = false;

	_reset_loiter_pos = true;
	_do_takeoff = false;
	_rtl_state = RTL_STATE_NONE;

	publish_position_setpoint_triplet();
}

void
Navigator::start_ready()
{
	_pos_sp_triplet.previous.valid = false;
	_pos_sp_triplet.current.valid = false;
	_pos_sp_triplet.next.valid = false;
	_mission_item_valid = false;

	_reset_loiter_pos = true;
	_do_takeoff = false;

	if (_rtl_state != RTL_STATE_LAND) {
		/* allow RTL if landed not at home */
		_rtl_state = RTL_STATE_NONE;
	}

	publish_position_setpoint_triplet();
}

void
Navigator::start_loiter()
{
	_do_takeoff = false;

	/* set loiter position if needed */
	if (_reset_loiter_pos || !_pos_sp_triplet.current.valid) {
		_reset_loiter_pos = false;

		_pos_sp_triplet.current.lat = _global_pos.lat;
		_pos_sp_triplet.current.lon = _global_pos.lon;
		_pos_sp_triplet.current.yaw = NAN;	// NAN means to use current yaw

		float min_alt_amsl = _parameters.min_altitude + _home_pos.alt;

		/* use current altitude if above min altitude set by parameter */
		if (_global_pos.alt < min_alt_amsl) {
			_pos_sp_triplet.current.alt = min_alt_amsl;
			mavlink_log_info(_mavlink_fd, "[navigator] loiter %.1fm higher", (double)(min_alt_amsl - _global_pos.alt));

		} else {
			_pos_sp_triplet.current.alt = _global_pos.alt;
			mavlink_log_info(_mavlink_fd, "[navigator] loiter at current altitude");
		}

		_pos_sp_triplet.current.type = SETPOINT_TYPE_NORMAL;
<<<<<<< HEAD

		if (_rtl_state == RTL_STATE_LAND) {
			/* if RTL landing was interrupted, avoid landing from MIN_ALT on next RTL */
			_rtl_state = RTL_STATE_DESCEND;
		}
	}

=======

		if (_rtl_state == RTL_STATE_LAND) {
			/* if RTL landing was interrupted, avoid landing from MIN_ALT on next RTL */
			_rtl_state = RTL_STATE_DESCEND;
		}
	}

>>>>>>> e6f5bc64
	_pos_sp_triplet.current.loiter_radius = _parameters.loiter_radius;
	_pos_sp_triplet.current.loiter_direction = 1;
	_pos_sp_triplet.previous.valid = false;
	_pos_sp_triplet.current.valid = true;
	_pos_sp_triplet.next.valid = false;
	_mission_item_valid = false;

	publish_position_setpoint_triplet();
}

void
Navigator::start_mission()
{
	_need_takeoff = true;

	set_mission_item();
}

void
Navigator::set_mission_item()
{
	/* copy current mission to previous item */
	memcpy(&_pos_sp_triplet.previous, &_pos_sp_triplet.current, sizeof(position_setpoint_s));

	_reset_loiter_pos = true;
	_do_takeoff = false;

	int ret;
	bool onboard;
	unsigned index;

	ret = _mission.get_current_mission_item(&_mission_item, &onboard, &index);

	if (ret == OK) {
		_mission_item_valid = true;
		position_setpoint_from_mission_item(&_pos_sp_triplet.current, &_mission_item);

		if (_mission_item.nav_cmd != NAV_CMD_RETURN_TO_LAUNCH &&
		    _mission_item.nav_cmd != NAV_CMD_LOITER_TIME_LIMIT &&
		    _mission_item.nav_cmd != NAV_CMD_LOITER_TURN_COUNT &&
		    _mission_item.nav_cmd != NAV_CMD_LOITER_UNLIMITED) {
			/* don't reset RTL state on RTL or LOITER items */
			_rtl_state = RTL_STATE_NONE;
		}

		if (_vstatus.is_rotary_wing) {
			if (_need_takeoff && (
				    _mission_item.nav_cmd == NAV_CMD_TAKEOFF ||
				    _mission_item.nav_cmd == NAV_CMD_WAYPOINT ||
				    _mission_item.nav_cmd == NAV_CMD_RETURN_TO_LAUNCH ||
				    _mission_item.nav_cmd == NAV_CMD_LOITER_TIME_LIMIT ||
				    _mission_item.nav_cmd == NAV_CMD_LOITER_TURN_COUNT ||
				    _mission_item.nav_cmd == NAV_CMD_LOITER_UNLIMITED
			    )) {
				/* do special TAKEOFF handling for VTOL */
				_need_takeoff = false;

				/* calculate desired takeoff altitude AMSL */
				float takeoff_alt_amsl = _pos_sp_triplet.current.alt;

				if (_vstatus.condition_landed) {
					/* takeoff to at least NAV_TAKEOFF_ALT from ground if landed */
					takeoff_alt_amsl = fmaxf(takeoff_alt_amsl, _global_pos.alt + _parameters.takeoff_alt);
				}

				/* check if we really need takeoff */
				if (_vstatus.condition_landed || _global_pos.alt < takeoff_alt_amsl - _mission_item.acceptance_radius) {
					/* force TAKEOFF if landed or waypoint altitude is more than current */
					_do_takeoff = true;

					/* move current position setpoint to next */
					memcpy(&_pos_sp_triplet.next, &_pos_sp_triplet.current, sizeof(position_setpoint_s));

					/* set current setpoint to takeoff */

					_pos_sp_triplet.current.lat = _global_pos.lat;
					_pos_sp_triplet.current.lon = _global_pos.lon;
					_pos_sp_triplet.current.alt = takeoff_alt_amsl;
					_pos_sp_triplet.current.yaw = NAN;
					_pos_sp_triplet.current.type = SETPOINT_TYPE_TAKEOFF;
				}

			} else if (_mission_item.nav_cmd == NAV_CMD_LAND) {
				/* will need takeoff after landing */
				_need_takeoff = true;
			}
		}

		if (_do_takeoff) {
			mavlink_log_info(_mavlink_fd, "[navigator] takeoff to %.1fm above home", _pos_sp_triplet.current.alt - _home_pos.alt);

		} else {
			if (onboard) {
				mavlink_log_info(_mavlink_fd, "[navigator] heading to onboard WP %d", index);

			} else {
				mavlink_log_info(_mavlink_fd, "[navigator] heading to offboard WP %d", index);
			}
		}

	} else {
		/* since a mission is not advanced without WPs available, this is not supposed to happen */
		_mission_item_valid = false;
		_pos_sp_triplet.current.valid = false;
		warnx("ERROR: current WP can't be set");
	}

	if (!_do_takeoff) {
		mission_item_s item_next;
		ret = _mission.get_next_mission_item(&item_next);

		if (ret == OK) {
			position_setpoint_from_mission_item(&_pos_sp_triplet.next, &item_next);

		} else {
			/* this will fail for the last WP */
			_pos_sp_triplet.next.valid = false;
		}
	}

	publish_position_setpoint_triplet();
}

void
Navigator::start_rtl()
{
	_do_takeoff = false;

	if (_rtl_state == RTL_STATE_NONE) {
		if (_global_pos.alt < _home_pos.alt + _parameters.rtl_alt) {
			_rtl_state = RTL_STATE_CLIMB;

		} else {
			_rtl_state = RTL_STATE_RETURN;

			if (_reset_loiter_pos) {
				_mission_item.altitude_is_relative = false;
				_mission_item.altitude = _global_pos.alt;
			}
		}
	}

	_reset_loiter_pos = true;
	set_rtl_item();
}

void
Navigator::start_land()
{
	_do_takeoff = false;
	_reset_loiter_pos = true;

	_pos_sp_triplet.previous.valid = false;
	_pos_sp_triplet.next.valid = false;

	_pos_sp_triplet.current.valid = true;
	_pos_sp_triplet.current.type = SETPOINT_TYPE_LAND;
	_pos_sp_triplet.current.lat = _global_pos.lat;
	_pos_sp_triplet.current.lon = _global_pos.lon;
	_pos_sp_triplet.current.alt = _global_pos.alt;
	_pos_sp_triplet.current.loiter_direction = 1;
	_pos_sp_triplet.current.loiter_radius = _parameters.loiter_radius;
	_pos_sp_triplet.current.yaw = NAN;
}

void
Navigator::set_rtl_item()
{
	switch (_rtl_state) {
	case RTL_STATE_CLIMB: {
			memcpy(&_pos_sp_triplet.previous, &_pos_sp_triplet.current, sizeof(position_setpoint_s));

			float climb_alt = _home_pos.alt + _parameters.rtl_alt;

			if (_vstatus.condition_landed) {
				climb_alt = fmaxf(climb_alt, _global_pos.alt + _parameters.rtl_alt);
			}

			_mission_item_valid = true;

			_mission_item.lat = _global_pos.lat;
			_mission_item.lon = _global_pos.lon;
			_mission_item.altitude_is_relative = false;
			_mission_item.altitude = climb_alt;
			_mission_item.yaw = NAN;
			_mission_item.loiter_radius = _parameters.loiter_radius;
			_mission_item.loiter_direction = 1;
			_mission_item.nav_cmd = NAV_CMD_TAKEOFF;
			_mission_item.acceptance_radius = _parameters.acceptance_radius;
			_mission_item.time_inside = 0.0f;
			_mission_item.pitch_min = 0.0f;
			_mission_item.autocontinue = true;
			_mission_item.origin = ORIGIN_ONBOARD;

			position_setpoint_from_mission_item(&_pos_sp_triplet.current, &_mission_item);

			_pos_sp_triplet.next.valid = false;

			mavlink_log_info(_mavlink_fd, "[navigator] RTL: climb to %.1fm above home", climb_alt - _home_pos.alt);
			break;
		}

	case RTL_STATE_RETURN: {
			memcpy(&_pos_sp_triplet.previous, &_pos_sp_triplet.current, sizeof(position_setpoint_s));

			_mission_item_valid = true;

			_mission_item.lat = _home_pos.lat;
			_mission_item.lon = _home_pos.lon;
			// don't change altitude
			_mission_item.yaw = NAN;	// TODO set heading to home
			_mission_item.loiter_radius = _parameters.loiter_radius;
			_mission_item.loiter_direction = 1;
			_mission_item.nav_cmd = NAV_CMD_WAYPOINT;
			_mission_item.acceptance_radius = _parameters.acceptance_radius;
			_mission_item.time_inside = 0.0f;
			_mission_item.pitch_min = 0.0f;
			_mission_item.autocontinue = true;
			_mission_item.origin = ORIGIN_ONBOARD;

			position_setpoint_from_mission_item(&_pos_sp_triplet.current, &_mission_item);

			_pos_sp_triplet.next.valid = false;

			mavlink_log_info(_mavlink_fd, "[navigator] RTL: return");
			break;
		}

	case RTL_STATE_DESCEND: {
			memcpy(&_pos_sp_triplet.previous, &_pos_sp_triplet.current, sizeof(position_setpoint_s));

			_mission_item_valid = true;

			_mission_item.lat = _home_pos.lat;
			_mission_item.lon = _home_pos.lon;
			_mission_item.altitude_is_relative = false;
			_mission_item.altitude = _home_pos.alt + _parameters.land_alt;
			_mission_item.yaw = NAN;
			_mission_item.loiter_radius = _parameters.loiter_radius;
			_mission_item.loiter_direction = 1;
			_mission_item.nav_cmd = NAV_CMD_WAYPOINT;
			_mission_item.acceptance_radius = _parameters.acceptance_radius;
			_mission_item.time_inside = _parameters.rtl_land_delay < 0.0 ? 0.0f : _parameters.rtl_land_delay;
			_mission_item.pitch_min = 0.0f;
			_mission_item.autocontinue = _parameters.rtl_land_delay > -0.001f;
			_mission_item.origin = ORIGIN_ONBOARD;

			position_setpoint_from_mission_item(&_pos_sp_triplet.current, &_mission_item);

			_pos_sp_triplet.next.valid = false;

			mavlink_log_info(_mavlink_fd, "[navigator] RTL: descend to %.1fm above home", _mission_item.altitude - _home_pos.alt);
			break;
		}

	case RTL_STATE_LAND: {
			memcpy(&_pos_sp_triplet.previous, &_pos_sp_triplet.current, sizeof(position_setpoint_s));

			_mission_item_valid = true;

			_mission_item.lat = _home_pos.lat;
			_mission_item.lon = _home_pos.lon;
			_mission_item.altitude_is_relative = false;
			_mission_item.altitude = _home_pos.alt;
			_mission_item.yaw = NAN;
			_mission_item.loiter_radius = _parameters.loiter_radius;
			_mission_item.loiter_direction = 1;
			_mission_item.nav_cmd = NAV_CMD_LAND;
			_mission_item.acceptance_radius = _parameters.acceptance_radius;
			_mission_item.time_inside = 0.0f;
			_mission_item.pitch_min = 0.0f;
			_mission_item.autocontinue = true;
			_mission_item.origin = ORIGIN_ONBOARD;

			position_setpoint_from_mission_item(&_pos_sp_triplet.current, &_mission_item);

			_pos_sp_triplet.next.valid = false;

			mavlink_log_info(_mavlink_fd, "[navigator] RTL: land");
			break;
		}

	default: {
			mavlink_log_critical(_mavlink_fd, "[navigator] error: unknown RTL state: %d", _rtl_state);
			start_loiter();
			break;
		}
	}

	publish_position_setpoint_triplet();
}

void
Navigator::position_setpoint_from_mission_item(position_setpoint_s *sp, mission_item_s *item)
{
	sp->valid = true;

	if (item->nav_cmd == NAV_CMD_RETURN_TO_LAUNCH) {
		/* set home position for RTL item */
		sp->lat = _home_pos.lat;
		sp->lon = _home_pos.lon;
		sp->alt = _home_pos.alt + _parameters.rtl_alt;

	} else {
		sp->lat = item->lat;
		sp->lon = item->lon;
		sp->alt = item->altitude_is_relative ? item->altitude + _home_pos.alt : item->altitude;
	}

	sp->yaw = item->yaw;
	sp->loiter_radius = item->loiter_radius;
	sp->loiter_direction = item->loiter_direction;
	sp->pitch_min = item->pitch_min;

	if (item->nav_cmd == NAV_CMD_TAKEOFF) {
		sp->type = SETPOINT_TYPE_TAKEOFF;

	} else if (item->nav_cmd == NAV_CMD_LAND) {
		sp->type = SETPOINT_TYPE_LAND;

	} else if (item->nav_cmd == NAV_CMD_LOITER_TIME_LIMIT ||
		   item->nav_cmd == NAV_CMD_LOITER_TURN_COUNT ||
		   item->nav_cmd == NAV_CMD_LOITER_UNLIMITED) {
		sp->type = SETPOINT_TYPE_LOITER;

	} else {
		sp->type = SETPOINT_TYPE_NORMAL;
	}
}

bool
Navigator::check_mission_item_reached()
{
	/* only check if there is actually a mission item to check */
	if (!_mission_item_valid) {
		return false;
	}

	if (_mission_item.nav_cmd == NAV_CMD_LAND) {
		if (_vstatus.is_rotary_wing) {
			return _vstatus.condition_landed;

		} else {
			/* For fw there is currently no landing detector:
			 * make sure control is not stopped when overshooting the landing waypoint */
			return false;
		}
	}

	/* XXX TODO count turns */
	if ((_mission_item.nav_cmd == NAV_CMD_LOITER_TURN_COUNT ||
	     _mission_item.nav_cmd == NAV_CMD_LOITER_TIME_LIMIT ||
	     _mission_item.nav_cmd == NAV_CMD_LOITER_UNLIMITED) &&
	    _mission_item.loiter_radius > 0.01f) {

		return false;
	}

	uint64_t now = hrt_absolute_time();

	if (!_waypoint_position_reached) {
		float acceptance_radius;

		if (_mission_item.nav_cmd == NAV_CMD_WAYPOINT && _mission_item.acceptance_radius > 0.01f) {
			acceptance_radius = _mission_item.acceptance_radius;

		} else {
			acceptance_radius = _parameters.acceptance_radius;
		}

		float dist = -1.0f;
		float dist_xy = -1.0f;
		float dist_z = -1.0f;

		/* calculate AMSL altitude for this waypoint */
		float wp_alt_amsl = _mission_item.altitude;
<<<<<<< HEAD

		if (_mission_item.altitude_is_relative)
			wp_alt_amsl += _home_pos.alt;

=======

		if (_mission_item.altitude_is_relative)
			wp_alt_amsl += _home_pos.alt;

>>>>>>> e6f5bc64
		dist = get_distance_to_point_global_wgs84(_mission_item.lat, _mission_item.lon, wp_alt_amsl,
				(double)_global_pos.lat, (double)_global_pos.lon, _global_pos.alt,
				&dist_xy, &dist_z);

		if (_do_takeoff) {
			if (_global_pos.alt > wp_alt_amsl - acceptance_radius) {
				/* require only altitude for takeoff */
				_waypoint_position_reached = true;
			}

		} else {
			if (dist >= 0.0f && dist <= acceptance_radius) {
				_waypoint_position_reached = true;
			}
		}
	}

	if (!_waypoint_yaw_reached) {
		if (_vstatus.is_rotary_wing && !_do_takeoff && isfinite(_mission_item.yaw)) {
			/* check yaw if defined only for rotary wing except takeoff */
			float yaw_err = _wrap_pi(_mission_item.yaw - _global_pos.yaw);

			if (fabsf(yaw_err) < 0.05f) { /* XXX get rid of magic number */
				_waypoint_yaw_reached = true;
			}

		} else {
			_waypoint_yaw_reached = true;
		}
	}

	/* check if the current waypoint was reached */
	if (_waypoint_position_reached && _waypoint_yaw_reached) {
		if (_time_first_inside_orbit == 0) {
			_time_first_inside_orbit = now;

			if (_mission_item.time_inside > 0.01f) {
				mavlink_log_info(_mavlink_fd, "[navigator] waypoint reached, wait for %.1fs", _mission_item.time_inside);
			}
		}

		/* check if the MAV was long enough inside the waypoint orbit */
		if ((now - _time_first_inside_orbit >= (uint64_t)_mission_item.time_inside * 1e6)
		    || _mission_item.nav_cmd == NAV_CMD_TAKEOFF) {
			_time_first_inside_orbit = 0;
			_waypoint_yaw_reached = false;
			_waypoint_position_reached = false;
			return true;
		}
	}

	return false;

}

void
Navigator::on_mission_item_reached()
{
	if (myState == NAV_STATE_MISSION) {
		if (_do_takeoff) {
			/* takeoff completed */
			_do_takeoff = false;
			mavlink_log_info(_mavlink_fd, "[navigator] takeoff completed");

		} else {
			/* advance by one mission item */
			_mission.move_to_next();
		}

		if (_mission.current_mission_available()) {
			set_mission_item();

		} else {
			/* if no more mission items available then finish mission */
			/* loiter at last waypoint */
			_reset_loiter_pos = false;
			mavlink_log_info(_mavlink_fd, "[navigator] mission completed");

			if (_vstatus.condition_landed) {
				dispatch(EVENT_READY_REQUESTED);

			} else {
				dispatch(EVENT_LOITER_REQUESTED);
			}
		}

	} else {
		/* RTL finished */
		if (_rtl_state == RTL_STATE_LAND) {
			/* landed at home position */
			mavlink_log_info(_mavlink_fd, "[navigator] RTL completed, landed");
			dispatch(EVENT_READY_REQUESTED);

		} else {
			/* next RTL step */
			_rtl_state = (RTLState)(_rtl_state + 1);
			set_rtl_item();
		}
	}
}

void
Navigator::publish_position_setpoint_triplet()
{
	/* lazily publish the mission triplet only once available */
	if (_pos_sp_triplet_pub > 0) {
		/* publish the mission triplet */
		orb_publish(ORB_ID(position_setpoint_triplet), _pos_sp_triplet_pub, &_pos_sp_triplet);

	} else {
		/* advertise and publish */
		_pos_sp_triplet_pub = orb_advertise(ORB_ID(position_setpoint_triplet), &_pos_sp_triplet);
	}
}

void
Navigator::publish_control_mode()
{
	/* update vehicle_control_mode topic*/
	_control_mode.main_state = _vstatus.main_state;
	_control_mode.nav_state = static_cast<nav_state_t>(myState);
	_control_mode.flag_armed = _vstatus.arming_state == ARMING_STATE_ARMED || _vstatus.arming_state == ARMING_STATE_ARMED_ERROR;
	_control_mode.flag_external_manual_override_ok = !_vstatus.is_rotary_wing;
	_control_mode.flag_system_hil_enabled = _vstatus.hil_state == HIL_STATE_ON;

	_control_mode.flag_control_offboard_enabled = false;
	_control_mode.flag_control_termination_enabled = false;

	/* set this flag when navigator has control */
	bool navigator_enabled = false;

	switch (_vstatus.failsafe_state) {
	case FAILSAFE_STATE_NORMAL:
		switch (_vstatus.main_state) {
		case MAIN_STATE_MANUAL:
			_control_mode.flag_control_manual_enabled = true;
			_control_mode.flag_control_rates_enabled = _vstatus.is_rotary_wing;
			_control_mode.flag_control_attitude_enabled = _vstatus.is_rotary_wing;
			_control_mode.flag_control_altitude_enabled = false;
			_control_mode.flag_control_climb_rate_enabled = false;
			_control_mode.flag_control_position_enabled = false;
			_control_mode.flag_control_velocity_enabled = false;
			break;
<<<<<<< HEAD

		case MAIN_STATE_SEATBELT:
			_control_mode.flag_control_manual_enabled = true;
			_control_mode.flag_control_rates_enabled = true;
			_control_mode.flag_control_attitude_enabled = true;
			_control_mode.flag_control_altitude_enabled = true;
			_control_mode.flag_control_climb_rate_enabled = true;
			_control_mode.flag_control_position_enabled = false;
			_control_mode.flag_control_velocity_enabled = false;
			break;

		case MAIN_STATE_EASY:
			_control_mode.flag_control_manual_enabled = true;
			_control_mode.flag_control_rates_enabled = true;
			_control_mode.flag_control_attitude_enabled = true;
			_control_mode.flag_control_altitude_enabled = true;
			_control_mode.flag_control_climb_rate_enabled = true;
			_control_mode.flag_control_position_enabled = true;
			_control_mode.flag_control_velocity_enabled = true;
			break;

		case MAIN_STATE_AUTO:
			navigator_enabled = true;
			break;

		default:
			break;
		}

		break;

	case FAILSAFE_STATE_RTL:
		navigator_enabled = true;
		break;

	case FAILSAFE_STATE_LAND:
		navigator_enabled = true;
		break;

=======

		case MAIN_STATE_SEATBELT:
			_control_mode.flag_control_manual_enabled = true;
			_control_mode.flag_control_rates_enabled = true;
			_control_mode.flag_control_attitude_enabled = true;
			_control_mode.flag_control_altitude_enabled = true;
			_control_mode.flag_control_climb_rate_enabled = true;
			_control_mode.flag_control_position_enabled = false;
			_control_mode.flag_control_velocity_enabled = false;
			break;

		case MAIN_STATE_EASY:
			_control_mode.flag_control_manual_enabled = true;
			_control_mode.flag_control_rates_enabled = true;
			_control_mode.flag_control_attitude_enabled = true;
			_control_mode.flag_control_altitude_enabled = true;
			_control_mode.flag_control_climb_rate_enabled = true;
			_control_mode.flag_control_position_enabled = true;
			_control_mode.flag_control_velocity_enabled = true;
			break;

		case MAIN_STATE_AUTO:
			navigator_enabled = true;
			break;

		default:
			break;
		}

		break;

	case FAILSAFE_STATE_RTL:
		navigator_enabled = true;
		break;

	case FAILSAFE_STATE_LAND:
		navigator_enabled = true;
		break;

>>>>>>> e6f5bc64
	case FAILSAFE_STATE_TERMINATION:
		navigator_enabled = true;
		/* disable all controllers on termination */
		_control_mode.flag_control_manual_enabled = false;
		_control_mode.flag_control_rates_enabled = false;
		_control_mode.flag_control_attitude_enabled = false;
		_control_mode.flag_control_position_enabled = false;
		_control_mode.flag_control_velocity_enabled = false;
		_control_mode.flag_control_altitude_enabled = false;
		_control_mode.flag_control_climb_rate_enabled = false;
		_control_mode.flag_control_termination_enabled = true;
		break;

	default:
		break;
	}

	/* navigator has control, set control mode flags according to nav state*/
	if (navigator_enabled) {
		_control_mode.flag_control_manual_enabled = false;

		switch (myState) {
		case NAV_STATE_READY:
			/* disable all controllers, armed but idle */
			_control_mode.flag_control_rates_enabled = false;
			_control_mode.flag_control_attitude_enabled = false;
			_control_mode.flag_control_position_enabled = false;
			_control_mode.flag_control_velocity_enabled = false;
			_control_mode.flag_control_altitude_enabled = false;
			_control_mode.flag_control_climb_rate_enabled = false;
			break;

		case NAV_STATE_LAND:
			/* land with or without position control */
			_control_mode.flag_control_manual_enabled = false;
			_control_mode.flag_control_rates_enabled = true;
			_control_mode.flag_control_attitude_enabled = true;
			_control_mode.flag_control_position_enabled = _vstatus.condition_global_position_valid;
			_control_mode.flag_control_velocity_enabled = _vstatus.condition_global_position_valid;
			_control_mode.flag_control_altitude_enabled = true;
			_control_mode.flag_control_climb_rate_enabled = true;
			break;

		default:
			_control_mode.flag_control_rates_enabled = true;
			_control_mode.flag_control_attitude_enabled = true;
			_control_mode.flag_control_position_enabled = true;
			_control_mode.flag_control_velocity_enabled = true;
			_control_mode.flag_control_altitude_enabled = true;
			_control_mode.flag_control_climb_rate_enabled = true;
			break;
		}
	}

	_control_mode.timestamp = hrt_absolute_time();

	/* lazily publish the mission triplet only once available */
	if (_control_mode_pub > 0) {
		/* publish the mission triplet */
		orb_publish(ORB_ID(vehicle_control_mode), _control_mode_pub, &_control_mode);

	} else {
		/* advertise and publish */
		_control_mode_pub = orb_advertise(ORB_ID(vehicle_control_mode), &_control_mode);
	}
}

void Navigator::add_fence_point(int argc, char *argv[])
{
	_geofence.addPoint(argc, argv);
}

void Navigator::load_fence_from_file(const char *filename)
{
	_geofence.loadFromFile(filename);
}


static void usage()
{
	errx(1, "usage: navigator {start|stop|status|fence|fencefile}");
}

int navigator_main(int argc, char *argv[])
{
	if (argc < 2) {
		usage();
	}

	if (!strcmp(argv[1], "start")) {

		if (navigator::g_navigator != nullptr) {
			errx(1, "already running");
		}

		navigator::g_navigator = new Navigator;

		if (navigator::g_navigator == nullptr) {
			errx(1, "alloc failed");
		}

		if (OK != navigator::g_navigator->start()) {
			delete navigator::g_navigator;
			navigator::g_navigator = nullptr;
			err(1, "start failed");
		}

		return 0;
	}

	if (navigator::g_navigator == nullptr)
		errx(1, "not running");

	if (!strcmp(argv[1], "stop")) {
		delete navigator::g_navigator;
		navigator::g_navigator = nullptr;

	} else if (!strcmp(argv[1], "status")) {
		navigator::g_navigator->status();

	} else if (!strcmp(argv[1], "fence")) {
		navigator::g_navigator->add_fence_point(argc - 2, argv + 2);

	} else if (!strcmp(argv[1], "fencefile")) {
		navigator::g_navigator->load_fence_from_file(GEOFENCE_FILENAME);

	} else {
		usage();
	}

	return 0;
}<|MERGE_RESOLUTION|>--- conflicted
+++ resolved
@@ -1,13 +1,10 @@
 /****************************************************************************
  *
  *   Copyright (c) 2013, 2014 PX4 Development Team. All rights reserved.
-<<<<<<< HEAD
-=======
  *   Author: @author Lorenz Meier <lm@inf.ethz.ch>
  *           @author Jean Cyr <jean.m.cyr@gmail.com>
  *           @author Julian Oes <joes@student.ethz.ch>
  *           @author Anton Babushkin <anton.babushkin@me.com>
->>>>>>> e6f5bc64
  *
  * Redistribution and use in source and binary forms, with or without
  * modification, are permitted provided that the following conditions
@@ -38,25 +35,16 @@
  *
  ****************************************************************************/
 /**
- * @file navigator_main.cpp
+ * @file navigator_main.c
  * Implementation of the main navigation state machine.
  *
  * Handles missions, geo fencing and failsafe navigation behavior.
  * Published the mission item triplet for the position controller.
  *
-<<<<<<< HEAD
- * @author Julian Oes <joes@student.ethz.ch>
- * @author Jean Cyr <jean.m.cyr@gmail.com>
- * @author Anton Babushkin <anton.babushkin@me.com>
- * @author Thomas Gubler <thomasgubler@gmail.com>
- * @author Lorenz Meier <lm@inf.ethz.ch>
- * 
-=======
  * @author Lorenz Meier <lm@inf.ethz.ch>
  * @author Jean Cyr <jean.m.cyr@gmail.com>
  * @author Julian Oes <joes@student.ethz.ch>
  * @author Anton Babushkin <anton.babushkin@me.com>
->>>>>>> e6f5bc64
  */
 
 #include <nuttx/config.h>
@@ -363,11 +351,11 @@
 namespace navigator
 {
 
-// /* oddly, ERROR is not defined for c++ */
-// #ifdef ERROR
-// # undef ERROR
-// #endif
-// static const int ERROR = -1;
+/* oddly, ERROR is not defined for c++ */
+#ifdef ERROR
+# undef ERROR
+#endif
+static const int ERROR = -1;
 
 Navigator	*g_navigator;
 }
@@ -763,7 +751,6 @@
 					} else {
 						/* not in AUTO mode */
 						dispatch(EVENT_NONE_REQUESTED);
-<<<<<<< HEAD
 					}
 
 				} else if (_vstatus.failsafe_state == FAILSAFE_STATE_RTL) {
@@ -779,23 +766,6 @@
 						dispatch(EVENT_LAND_REQUESTED);
 					}
 
-=======
-					}
-
-				} else if (_vstatus.failsafe_state == FAILSAFE_STATE_RTL) {
-					/* RTL on failsafe */
-					if (myState != NAV_STATE_READY || _rtl_state != RTL_STATE_LAND) {
-
-						dispatch(EVENT_RTL_REQUESTED);
-					}
-
-				} else if (_vstatus.failsafe_state == FAILSAFE_STATE_LAND) {
-					/* LAND on failsafe */
-					if (myState != NAV_STATE_READY) {
-						dispatch(EVENT_LAND_REQUESTED);
-					}
-
->>>>>>> e6f5bc64
 				} else {
 					/* shouldn't act */
 					dispatch(EVENT_NONE_REQUESTED);
@@ -1084,7 +1054,6 @@
 		}
 
 		_pos_sp_triplet.current.type = SETPOINT_TYPE_NORMAL;
-<<<<<<< HEAD
 
 		if (_rtl_state == RTL_STATE_LAND) {
 			/* if RTL landing was interrupted, avoid landing from MIN_ALT on next RTL */
@@ -1092,15 +1061,6 @@
 		}
 	}
 
-=======
-
-		if (_rtl_state == RTL_STATE_LAND) {
-			/* if RTL landing was interrupted, avoid landing from MIN_ALT on next RTL */
-			_rtl_state = RTL_STATE_DESCEND;
-		}
-	}
-
->>>>>>> e6f5bc64
 	_pos_sp_triplet.current.loiter_radius = _parameters.loiter_radius;
 	_pos_sp_triplet.current.loiter_direction = 1;
 	_pos_sp_triplet.previous.valid = false;
@@ -1477,17 +1437,10 @@
 
 		/* calculate AMSL altitude for this waypoint */
 		float wp_alt_amsl = _mission_item.altitude;
-<<<<<<< HEAD
 
 		if (_mission_item.altitude_is_relative)
 			wp_alt_amsl += _home_pos.alt;
 
-=======
-
-		if (_mission_item.altitude_is_relative)
-			wp_alt_amsl += _home_pos.alt;
-
->>>>>>> e6f5bc64
 		dist = get_distance_to_point_global_wgs84(_mission_item.lat, _mission_item.lon, wp_alt_amsl,
 				(double)_global_pos.lat, (double)_global_pos.lon, _global_pos.alt,
 				&dist_xy, &dist_z);
@@ -1631,7 +1584,6 @@
 			_control_mode.flag_control_position_enabled = false;
 			_control_mode.flag_control_velocity_enabled = false;
 			break;
-<<<<<<< HEAD
 
 		case MAIN_STATE_SEATBELT:
 			_control_mode.flag_control_manual_enabled = true;
@@ -1671,47 +1623,6 @@
 		navigator_enabled = true;
 		break;
 
-=======
-
-		case MAIN_STATE_SEATBELT:
-			_control_mode.flag_control_manual_enabled = true;
-			_control_mode.flag_control_rates_enabled = true;
-			_control_mode.flag_control_attitude_enabled = true;
-			_control_mode.flag_control_altitude_enabled = true;
-			_control_mode.flag_control_climb_rate_enabled = true;
-			_control_mode.flag_control_position_enabled = false;
-			_control_mode.flag_control_velocity_enabled = false;
-			break;
-
-		case MAIN_STATE_EASY:
-			_control_mode.flag_control_manual_enabled = true;
-			_control_mode.flag_control_rates_enabled = true;
-			_control_mode.flag_control_attitude_enabled = true;
-			_control_mode.flag_control_altitude_enabled = true;
-			_control_mode.flag_control_climb_rate_enabled = true;
-			_control_mode.flag_control_position_enabled = true;
-			_control_mode.flag_control_velocity_enabled = true;
-			break;
-
-		case MAIN_STATE_AUTO:
-			navigator_enabled = true;
-			break;
-
-		default:
-			break;
-		}
-
-		break;
-
-	case FAILSAFE_STATE_RTL:
-		navigator_enabled = true;
-		break;
-
-	case FAILSAFE_STATE_LAND:
-		navigator_enabled = true;
-		break;
-
->>>>>>> e6f5bc64
 	case FAILSAFE_STATE_TERMINATION:
 		navigator_enabled = true;
 		/* disable all controllers on termination */
