--- conflicted
+++ resolved
@@ -250,7 +250,6 @@
 		int rc_map_pitch;
 		int rc_map_yaw;
 		int rc_map_throttle;
-		int rc_map_failsafe;
 
 		int rc_map_mode_sw;
 		int rc_map_return_sw;
@@ -294,7 +293,6 @@
 		param_t rc_map_pitch;
 		param_t rc_map_yaw;
 		param_t rc_map_throttle;
-		param_t rc_map_failsafe;
 
 		param_t rc_map_mode_sw;
 		param_t rc_map_return_sw;
@@ -511,7 +509,6 @@
 	/* optional mode switches, not mapped per default */
 	_parameter_handles.rc_map_assisted_sw = param_find("RC_MAP_ASSIST_SW");
 	_parameter_handles.rc_map_mission_sw = param_find("RC_MAP_MISSIO_SW");
-	_parameter_handles.rc_map_failsafe = param_find("RC_MAP_FAILSAFE");
 
 //	_parameter_handles.rc_map_offboard_ctrl_mode_sw = param_find("RC_MAP_OFFB_SW");
 
@@ -645,10 +642,6 @@
 		warnx(paramerr);
 	}
 
-	if (param_get(_parameter_handles.rc_map_failsafe, &(_parameters.rc_map_failsafe)) != OK) {
-		warnx(paramerr);
-	}
-
 	if (param_get(_parameter_handles.rc_map_mode_sw, &(_parameters.rc_map_mode_sw)) != OK) {
 		warnx(paramerr);
 	}
@@ -699,6 +692,7 @@
 	_rc.function[AUX_2] = _parameters.rc_map_aux2 - 1;
 	_rc.function[AUX_3] = _parameters.rc_map_aux3 - 1;
 	_rc.function[AUX_4] = _parameters.rc_map_aux4 - 1;
+	_rc.function[AUX_5] = _parameters.rc_map_aux5 - 1;
 
 	/* gyro offsets */
 	param_get(_parameter_handles.gyro_offset[0], &(_parameters.gyro_offset[0]));
@@ -1320,13 +1314,6 @@
 			/* signal is lost or no enough channels */
 			signal_lost = true;
 
-<<<<<<< HEAD
-		/* check for failsafe */
-		if ((rc_input.rc_failsafe) || ((_parameters.rc_fs_thr != 0) && (((rc_input.values[_rc.function[_parameters.rc_map_failsafe]] < _parameters.min[_rc.function[_parameters.rc_map_failsafe]]) && (rc_input.values[_rc.function[_parameters.rc_map_failsafe]] < _parameters.rc_fs_thr))
-			|| ((rc_input.values[_rc.function[_parameters.rc_map_failsafe]] > _parameters.max[_rc.function[_parameters.rc_map_failsafe]]) && (rc_input.values[_rc.function[_parameters.rc_map_failsafe]] > _parameters.rc_fs_thr))))) {
-			/* do not publish manual control setpoints when there are none */
-			return;
-=======
 		} else {
 			/* signal looks good */
 			signal_lost = false;
@@ -1341,7 +1328,6 @@
 					signal_lost = true;
 				}
 			}
->>>>>>> 0b97dd2b
 		}
 
 		unsigned channel_limit = rc_input.channel_count;
@@ -1400,104 +1386,7 @@
 		_rc.signal_lost = signal_lost;
 		_rc.timestamp = rc_input.timestamp_last_signal;
 
-<<<<<<< HEAD
-		manual_control.timestamp = rc_input.timestamp_last_signal;
-
-		/* roll input - rolling right is stick-wise and rotation-wise positive */
-		manual_control.roll = limit_minus_one_to_one(_rc.chan[_rc.function[ROLL]].scaled);
-		/*
-		 * pitch input - stick down is negative, but stick down is pitching up (pos) in NED,
-		 * so reverse sign.
-		 */
-		manual_control.pitch = limit_minus_one_to_one(-1.0f * _rc.chan[_rc.function[PITCH]].scaled);
-		/* yaw input - stick right is positive and positive rotation */
-		manual_control.yaw = limit_minus_one_to_one(_rc.chan[_rc.function[YAW]].scaled);
-		/* throttle input */
-		manual_control.throttle = _rc.chan[_rc.function[THROTTLE]].scaled;
-
-		if (manual_control.throttle < 0.0f) manual_control.throttle = 0.0f;
-
-		if (manual_control.throttle > 1.0f) manual_control.throttle = 1.0f;
-
-		/* scale output */
-		if (isfinite(_parameters.rc_scale_roll) && _parameters.rc_scale_roll > 0.0f) {
-			manual_control.roll *= _parameters.rc_scale_roll;
-		}
-
-		if (isfinite(_parameters.rc_scale_pitch) && _parameters.rc_scale_pitch > 0.0f) {
-			manual_control.pitch *= _parameters.rc_scale_pitch;
-		}
-
-		if (isfinite(_parameters.rc_scale_yaw) && _parameters.rc_scale_yaw > 0.0f) {
-			manual_control.yaw *= _parameters.rc_scale_yaw;
-		}
-
-		/* flaps */
-		if (_rc.function[FLAPS] >= 0) {
-
-			manual_control.flaps = limit_minus_one_to_one(_rc.chan[_rc.function[FLAPS]].scaled);
-
-			if (isfinite(_parameters.rc_scale_flaps) && _parameters.rc_scale_flaps > 0.0f) {
-				manual_control.flaps *= _parameters.rc_scale_flaps;
-			}
-		}
-
-		/* mode switch input */
-		if (_rc.function[MODE] >= 0) {
-			manual_control.mode_switch = limit_minus_one_to_one(_rc.chan[_rc.function[MODE]].scaled);
-		}
-
-		/* assisted switch input */
-		if (_rc.function[ASSISTED] >= 0) {
-			manual_control.assisted_switch = limit_minus_one_to_one(_rc.chan[_rc.function[ASSISTED]].scaled);
-		}
-
-		/* mission switch input */
-		if (_rc.function[MISSION] >= 0) {
-			manual_control.mission_switch = limit_minus_one_to_one(_rc.chan[_rc.function[MISSION]].scaled);
-		}
-
-		/* return switch input */
-		if (_rc.function[RETURN] >= 0) {
-			manual_control.return_switch = limit_minus_one_to_one(_rc.chan[_rc.function[RETURN]].scaled);
-		}
-
-
-		//		if (_rc.function[OFFBOARD_MODE] >= 0) {
-//			manual_control.auto_offboard_input_switch = limit_minus_one_to_one(_rc.chan[_rc.function[OFFBOARD_MODE]].scaled);
-//		}
-
-		/* aux functions, only assign if valid mapping is present */
-		if (_rc.function[AUX_1] >= 0) {
-			manual_control.aux1 = limit_minus_one_to_one(_rc.chan[_rc.function[AUX_1]].scaled);
-		}
-
-		if (_rc.function[AUX_2] >= 0) {
-			manual_control.aux2 = limit_minus_one_to_one(_rc.chan[_rc.function[AUX_2]].scaled);
-		}
-
-		if (_rc.function[AUX_3] >= 0) {
-			manual_control.aux3 = limit_minus_one_to_one(_rc.chan[_rc.function[AUX_3]].scaled);
-		}
-
-		if (_rc.function[AUX_4] >= 0) {
-			manual_control.aux4 = limit_minus_one_to_one(_rc.chan[_rc.function[AUX_4]].scaled);
-		}
-
-		/* copy from mapped manual control to control group 3 */
-		actuator_group_3.control[0] = manual_control.roll;
-		actuator_group_3.control[1] = manual_control.pitch;
-		actuator_group_3.control[2] = manual_control.yaw;
-		actuator_group_3.control[3] = manual_control.throttle;
-		actuator_group_3.control[4] = manual_control.flaps;
-		actuator_group_3.control[5] = manual_control.aux1;
-		actuator_group_3.control[6] = manual_control.aux2;
-		actuator_group_3.control[7] = manual_control.aux3;
-
-		/* check if ready for publishing */
-=======
 		/* publish rc_channels topic even if signal is invalid, for debug */
->>>>>>> 0b97dd2b
 		if (_rc_pub > 0) {
 			orb_publish(ORB_ID(rc_channels), _rc_pub, &_rc);
 
@@ -1753,4 +1642,4 @@
 
 	warnx("unrecognized command");
 	return 1;
-}
+}