/****************************************************************************
 *
 *   Copyright (c) 2018 PX4 Development Team. All rights reserved.
 *
 * Redistribution and use in source and binary forms, with or without
 * modification, are permitted provided that the following conditions
 * are met:
 *
 * 1. Redistributions of source code must retain the above copyright
 *    notice, this list of conditions and the following disclaimer.
 * 2. Redistributions in binary form must reproduce the above copyright
 *    notice, this list of conditions and the following disclaimer in
 *    the documentation and/or other materials provided with the
 *    distribution.
 * 3. Neither the name PX4 nor the names of its contributors may be
 *    used to endorse or promote products derived from this software
 *    without specific prior written permission.
 *
 * THIS SOFTWARE IS PROVIDED BY THE COPYRIGHT HOLDERS AND CONTRIBUTORS
 * "AS IS" AND ANY EXPRESS OR IMPLIED WARRANTIES, INCLUDING, BUT NOT
 * LIMITED TO, THE IMPLIED WARRANTIES OF MERCHANTABILITY AND FITNESS
 * FOR A PARTICULAR PURPOSE ARE DISCLAIMED. IN NO EVENT SHALL THE
 * COPYRIGHT OWNER OR CONTRIBUTORS BE LIABLE FOR ANY DIRECT, INDIRECT,
 * INCIDENTAL, SPECIAL, EXEMPLARY, OR CONSEQUENTIAL DAMAGES (INCLUDING,
 * BUT NOT LIMITED TO, PROCUREMENT OF SUBSTITUTE GOODS OR SERVICES; LOSS
 * OF USE, DATA, OR PROFITS; OR BUSINESS INTERRUPTION) HOWEVER CAUSED
 * AND ON ANY THEORY OF LIABILITY, WHETHER IN CONTRACT, STRICT
 * LIABILITY, OR TORT (INCLUDING NEGLIGENCE OR OTHERWISE) ARISING IN
 * ANY WAY OUT OF THE USE OF THIS SOFTWARE, EVEN IF ADVISED OF THE
 * POSSIBILITY OF SUCH DAMAGE.
 *
 ****************************************************************************/

/**
 * @file FlightTaskManualPosition.cpp
 */

#include "FlightTaskManualPosition.hpp"
#include <mathlib/mathlib.h>
#include <float.h>

using namespace matrix;

FlightTaskManualPosition::FlightTaskManualPosition() : _collision_prevention(this)
{

}

bool FlightTaskManualPosition::updateInitialize()
{
	bool ret = FlightTaskManualAltitude::updateInitialize();
	// require valid position / velocity in xy
	return ret && PX4_ISFINITE(_position(0))
	       && PX4_ISFINITE(_position(1))
	       && PX4_ISFINITE(_velocity(0))
	       && PX4_ISFINITE(_velocity(1));
}

bool FlightTaskManualPosition::activate(vehicle_local_position_setpoint_s last_setpoint)
{
	// all requirements from altitude-mode still have to hold
	bool ret = FlightTaskManualAltitude::activate(last_setpoint);

	_constraints.tilt = math::radians(_param_mpc_tiltmax_air.get());

	// set task specific constraint
	if (_constraints.speed_xy >= _param_mpc_vel_manual.get()) {
		_constraints.speed_xy = _param_mpc_vel_manual.get();
	}

	_position_setpoint(0) = _position(0);
	_position_setpoint(1) = _position(1);
	_velocity_setpoint(0) = _velocity_setpoint(1) = 0.0f;
	_velocity_scale = _constraints.speed_xy;

	// for position-controlled mode, we need a valid position and velocity state
	// in NE-direction
	return ret;
}

void FlightTaskManualPosition::_scaleSticks()
{
	/* Use same scaling as for FlightTaskManualAltitude */
	FlightTaskManualAltitude::_scaleSticks();

	/* Constrain length of stick inputs to 1 for xy*/
<<<<<<< HEAD
	Vector2f vel_sp_xy(&_sticks_expo(0));
	_position_lock.limitStickUnitLengthXY(vel_sp_xy);
	_position_lock.rotateIntoHeadingFrameXY(vel_sp_xy, _yaw, _yaw_setpoint);
=======
	Vector2f stick_xy = _sticks_expo.slice<2, 1>(0, 0);

	const float mag = math::constrain(stick_xy.length(), 0.0f, 1.0f);

	if (mag > FLT_EPSILON) {
		stick_xy = stick_xy.normalized() * mag;
	}
>>>>>>> 94e05362

	const float max_speed_from_estimator = _sub_vehicle_local_position.get().vxy_max;

	if (PX4_ISFINITE(max_speed_from_estimator)) {
		// use the minimum of the estimator and user specified limit
		_velocity_scale = fminf(_constraints.speed_xy, max_speed_from_estimator);
		// Allow for a minimum of 0.3 m/s for repositioning
		_velocity_scale = fmaxf(_velocity_scale, 0.3f);

<<<<<<< HEAD
	} else if (vel_sp_xy.length() > 0.5f) {
		// raise the limit at a constant rate up to the user specified value

		if (_velocity_scale < _constraints.speed_xy) {
			_velocity_scale += _deltatime * _param_mpc_acc_hor_estm.get();

		} else {
			_velocity_scale = _constraints.speed_xy;

		}
=======
	} else {
		_velocity_scale = _constraints.speed_xy;
>>>>>>> 94e05362
	}

	_velocity_scale = fminf(_computeVelXYGroundDist(), _velocity_scale);

	// scale velocity to its maximum limits
	vel_sp_xy *= _velocity_scale;

	// collision prevention
	if (_collision_prevention.is_active()) {
		_collision_prevention.modifySetpoint(vel_sp_xy, _velocity_scale, Vector2f(_position),
						     Vector2f(_velocity));
	}

	_velocity_setpoint.xy() = vel_sp_xy;
}

float FlightTaskManualPosition::_computeVelXYGroundDist()
{
	float max_vel_xy = _constraints.speed_xy;

	// limit speed gradually within the altitudes MPC_LAND_ALT1 and MPC_LAND_ALT2
	if (PX4_ISFINITE(_dist_to_ground)) {
		max_vel_xy = math::gradual(_dist_to_ground,
					   _param_mpc_land_alt2.get(), _param_mpc_land_alt1.get(),
					   _param_mpc_land_vel_xy.get(), _constraints.speed_xy);
	}

	return max_vel_xy;
}

void FlightTaskManualPosition::_updateXYlock()
{
	/* If position lock is not active, position setpoint is set to NAN.*/
	const float vel_xy_norm = Vector2f(_velocity).length();
	const bool apply_brake = Vector2f(_velocity_setpoint).length() < FLT_EPSILON;
	const bool stopped = (_param_mpc_hold_max_xy.get() < FLT_EPSILON || vel_xy_norm < _param_mpc_hold_max_xy.get());

	if (apply_brake && stopped && !PX4_ISFINITE(_position_setpoint(0))) {
		_position_setpoint(0) = _position(0);
		_position_setpoint(1) = _position(1);

	} else if (PX4_ISFINITE(_position_setpoint(0)) && apply_brake) {
		// Position is locked but check if a reset event has happened.
		// We will shift the setpoints.
		if (_sub_vehicle_local_position.get().xy_reset_counter != _reset_counter) {
			_position_setpoint(0) = _position(0);
			_position_setpoint(1) = _position(1);
			_reset_counter = _sub_vehicle_local_position.get().xy_reset_counter;
		}

	} else {
		/* don't lock*/
		_position_setpoint(0) = NAN;
		_position_setpoint(1) = NAN;
	}
}

void FlightTaskManualPosition::_updateSetpoints()
{
	FlightTaskManualAltitude::_updateSetpoints(); // needed to get yaw and setpoints in z-direction
	_acceleration_setpoint.setNaN();

	// check if an external yaw handler is active and if yes, let it update the yaw setpoints
	if (_weathervane_yaw_handler != nullptr && _weathervane_yaw_handler->is_active()) {
		_yaw_setpoint = NAN;
		_yawspeed_setpoint += _weathervane_yaw_handler->get_weathervane_yawrate();
	}

	_updateXYlock(); // check for position lock
}<|MERGE_RESOLUTION|>--- conflicted
+++ resolved
@@ -84,19 +84,9 @@
 	FlightTaskManualAltitude::_scaleSticks();
 
 	/* Constrain length of stick inputs to 1 for xy*/
-<<<<<<< HEAD
-	Vector2f vel_sp_xy(&_sticks_expo(0));
+	Vector2f vel_sp_xy = _sticks_expo.slice<2, 1>(0, 0);
 	_position_lock.limitStickUnitLengthXY(vel_sp_xy);
 	_position_lock.rotateIntoHeadingFrameXY(vel_sp_xy, _yaw, _yaw_setpoint);
-=======
-	Vector2f stick_xy = _sticks_expo.slice<2, 1>(0, 0);
-
-	const float mag = math::constrain(stick_xy.length(), 0.0f, 1.0f);
-
-	if (mag > FLT_EPSILON) {
-		stick_xy = stick_xy.normalized() * mag;
-	}
->>>>>>> 94e05362
 
 	const float max_speed_from_estimator = _sub_vehicle_local_position.get().vxy_max;
 
@@ -106,21 +96,8 @@
 		// Allow for a minimum of 0.3 m/s for repositioning
 		_velocity_scale = fmaxf(_velocity_scale, 0.3f);
 
-<<<<<<< HEAD
-	} else if (vel_sp_xy.length() > 0.5f) {
-		// raise the limit at a constant rate up to the user specified value
-
-		if (_velocity_scale < _constraints.speed_xy) {
-			_velocity_scale += _deltatime * _param_mpc_acc_hor_estm.get();
-
-		} else {
-			_velocity_scale = _constraints.speed_xy;
-
-		}
-=======
 	} else {
 		_velocity_scale = _constraints.speed_xy;
->>>>>>> 94e05362
 	}
 
 	_velocity_scale = fminf(_computeVelXYGroundDist(), _velocity_scale);
